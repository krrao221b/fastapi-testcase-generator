--- conflicted
+++ resolved
@@ -1,823 +1,860 @@
-from typing import List, Optional, Any, Dict
-import structlog
-from app.models.schemas import (
-<<<<<<< HEAD
-    TestCase,
-    TestCaseCreate,
-    TestCaseUpdate,
-    GenerateTestCaseRequest,
-    GenerateNewTestCaseRequest,
-    GenerateTestCaseResponse,
-    GenerateNewTestCaseResponse,
-    SearchSimilarRequest,
-    SimilarTestCase,
-=======
-    TestCase, TestCaseCreate, TestCaseUpdate, 
-    GenerateTestCaseRequest, GenerateNewTestCaseRequest, 
-    GenerateTestCaseResponse, GenerateNewTestCaseResponse, 
-    SearchSimilarRequest, SimilarTestCase,
-    SaveAsNewTestCaseRequest, SaveAsNewTestCaseResponse,
->>>>>>> 78eed3cd
-)
-from app.repositories.interfaces.test_case_repository import ITestCaseRepository
-from app.repositories.interfaces.memory_service import IMemoryService
-from app.repositories.interfaces.ai_service import IAIService
-from app.repositories.interfaces.jira_service import IJiraService
-from app.repositories.interfaces.zephyr_service import IZephyrService
-
-logger = structlog.get_logger()
-
-
-from app.core.cache import (
-    JIRA_TICKET_CACHE,
-    CACHE_TTL_OK,
-    CACHE_TTL_ERROR,
-)
-
-
-class TestCaseService:
-    """Business logic service for test case operations"""
-
-    def __init__(
-        self,
-        test_case_repository: ITestCaseRepository,
-        memory_service: IMemoryService,
-        ai_service: IAIService,
-        jira_service: IJiraService,
-        zephyr_service: IZephyrService,
-    ):
-        self.test_case_repository = test_case_repository
-        self.memory_service = memory_service
-        self.ai_service = ai_service
-        self.jira_service = jira_service
-        self.zephyr_service = zephyr_service
-
-    async def get_jira_ticket(
-        self,
-        ticket_key: str,
-        include_similar: bool = True,
-        limit: int = 5,
-        threshold: float = 0.7,
-    ) -> Optional[Dict[str, Any]]:
-        """Fetch JIRA ticket details by key (e.g., PROJ-123).
-        Two-phase behavior:
-            - include_similar=False: return ticket only, cache the ticket.
-            - include_similar=True: reuse cached ticket (fallback to API), compute similar fresh (no cache).
-        """
-        try:
-            # 1) Resolve ticket data from cache or API
-            cache_key_ticket = ("jira_ticket", ticket_key)
-            ticket_data: Optional[Dict[str, Any]] = JIRA_TICKET_CACHE.get(
-                cache_key_ticket
-            )
-
-            if ticket_data is None:
-                logger.info(
-                    "Jira ticket cache miss, calling JiraService", ticket_key=ticket_key
-                )
-                ticket_data = await self.jira_service.get_issue(ticket_key)
-                if not ticket_data:
-                    # Negative-cache the miss briefly
-                    JIRA_TICKET_CACHE.set(cache_key_ticket, None, CACHE_TTL_ERROR)
-                    return None
-                # Cache successful ticket fetch
-                JIRA_TICKET_CACHE.set(cache_key_ticket, ticket_data, CACHE_TTL_OK)
-
-            # If caller doesn't want similar results, return immediately (fast path)
-            if not include_similar:
-                return {"jira_ticket_data": ticket_data, "similar_cases": []}
-
-            # 2) Build combined query for embeddings/similarity
-            description = ticket_data.get("description", "")
-            acceptance_criteria = ticket_data.get("acceptance_criteria", "")
-            additional_context = ticket_data.get("additional_context", "")
-            priority = ticket_data.get("priority") or ""
-            tags = ticket_data.get("tags") or []
-
-            # Normalize priority to a string
-            priority_val = getattr(priority, "value", None) or (
-                str(priority) if priority is not None else ""
-            )
-
-            combined_parts = [
-                f"Feature: {description}",
-                f"Acceptance: {acceptance_criteria}",
-            ]
-            if additional_context:
-                combined_parts.append(f"Context: {additional_context}")
-            if tags:
-                try:
-                    combined_parts.append(f"Tags: {', '.join(tags)}")
-                except Exception:
-                    combined_parts.append(f"Tags: {tags}")
-            combined_parts.append(f"Priority: {priority_val}")
-
-            # Cap the query length to avoid huge payloads to embeddings
-            combined_query = "\n".join(combined_parts)
-            if len(combined_query) > 8000:
-                combined_query = combined_query[:8000]
-
-            # 3) Compute similar fresh each time (no caching for demo accuracy)
-            try:
-                similar_cases = await self.memory_service.search_similar(
-                    feature_description=combined_query,
-                    limit=limit,
-                    threshold=threshold,
-                )
-            except Exception as sim_err:
-                logger.warning(
-                    "Similarity search failed, returning ticket only",
-                    ticket_key=ticket_key,
-                    error=str(sim_err),
-                )
-                return {"jira_ticket_data": ticket_data, "similar_cases": []}
-
-            # Convert to JSON-serializable output
-            serializable_similar: List[Dict[str, Any]] = []
-            try:
-                for sc in similar_cases or []:
-                    test_case_obj = sc.test_case
-                    try:
-                        tc_dict = (
-                            test_case_obj.model_dump()
-                            if hasattr(test_case_obj, "model_dump")
-                            else test_case_obj.dict()
-                        )
-                    except Exception:
-                        tc_dict = {
-                            k: getattr(test_case_obj, k)
-                            for k in dir(test_case_obj)
-                            if not k.startswith("_")
-                        }
-                    serializable_similar.append(
-                        {
-                            "test_case": tc_dict,
-                            "similarity_score": round(
-                                float(getattr(sc, "similarity_score", 0.0)), 4
-                            ),
-                        }
-                    )
-            except Exception:
-                serializable_similar = []
-
-            return {
-                "jira_ticket_data": ticket_data,
-                "similar_cases": serializable_similar,
-            }
-        except Exception as e:
-            # Let caller see this as a server error at the route level; don't translate to 404
-            logger.error(
-                "Failed to fetch JIRA ticket", ticket_key=ticket_key, error=str(e)
-            )
-            raise
-
-    async def generate_test_case(
-        self, request: GenerateTestCaseRequest
-    ) -> GenerateTestCaseResponse:
-        """Generate a new test case using AI and memory search"""
-        try:
-            logger.info(
-                "Starting test case generation",
-                feature_description=request.feature_description[:100],
-            )
-
-            # First, search for similar test cases
-            # Use a combined text (feature + acceptance criteria + tags + priority) to match how embeddings are generated on store
-            combined_query = f"Feature: {request.feature_description}\nAcceptance: {request.acceptance_criteria}"
-            if request.tags:
-                combined_query += f"\nTags: {', '.join(request.tags)}"
-            combined_query += f"\nPriority: {request.priority.value if hasattr(request.priority, 'value') else request.priority}"
-
-            similar_cases = await self.memory_service.search_similar(
-                feature_description=combined_query, limit=5, threshold=0.7
-            )
-
-            # Log similarity scores for debugging (file and method context)
-            try:
-                sim_list = [
-                    (sc.test_case.id, round(sc.similarity_score, 4))
-                    for sc in similar_cases
-                ]
-            except Exception:
-                sim_list = []
-            logger.info(
-                "Similarity search results",
-                file="test_case_service.py",
-                method="generate_test_case",
-                similarities=sim_list,
-            )
-            print(
-                f"[debug] test_case_service.py:generate_test_case - similarity scores: {sim_list}"
-            )
-
-            # Strict duplicate check in DB (still performed) — but include the similar_cases in the response for visibility
-            existing_case = (
-                await self.test_case_repository.find_by_feature_and_criteria(
-                    request.feature_description.strip(),
-                    request.acceptance_criteria.strip(),
-                )
-            )
-            if existing_case:
-                logger.info(
-                    "Exact duplicate found in DB, returning existing test case",
-                    test_case_id=existing_case.id,
-                )
-                gen_meta = {
-                    "ai_model_used": "existing_duplicate",
-                    "duplicate_detection": True,
-                    "original_test_case_id": existing_case.id,
-                }
-                # provide concise similar info
-                gen_meta.update(
-                    {
-                        "most_similar_test_case_id": existing_case.id,
-                        "most_similar_score": 1.0,
-                        "similar_found": True,
-                    }
-                )
-                return GenerateTestCaseResponse(
-                    test_case=existing_case,
-                    similar_cases=similar_cases,
-                    generation_metadata=gen_meta,
-                )
-
-            # Provide a concise similar-case indicator for frontend (most similar)
-            most_similar = None
-            if similar_cases:
-                most_similar = max(similar_cases, key=lambda s: s.similarity_score)
-            if most_similar:
-                logger.info(
-                    "Most similar case found",
-                    test_case_id=most_similar.test_case.id,
-                    score=most_similar.similarity_score,
-                )
-
-            # Check if we have a very similar test case (high similarity threshold)
-            duplicate_threshold = 0.95
-            potential_duplicate = None
-
-            if similar_cases:
-                for similar_case in similar_cases:
-                    if similar_case.similarity_score >= duplicate_threshold:
-                        # Check if feature description and acceptance criteria are very similar
-                        if (
-                            similar_case.test_case.feature_description.strip().lower()
-                            == request.feature_description.strip().lower()
-                            and similar_case.test_case.acceptance_criteria.strip().lower()
-                            == request.acceptance_criteria.strip().lower()
-                        ):
-                            potential_duplicate = similar_case.test_case
-                            break
-
-            # If duplicate found, return it instead of creating new one
-            if potential_duplicate:
-                logger.info(
-                    "Found potential duplicate test case, returning existing one",
-                    existing_test_case_id=potential_duplicate.id,
-                )
-                gen_meta = {
-                    "ai_model_used": "existing_duplicate",
-                    "similar_cases_found": len(similar_cases),
-                    "generation_timestamp": potential_duplicate.created_at.isoformat(),
-                    "duplicate_detection": True,
-                    "original_test_case_id": potential_duplicate.id,
-                }
-                # include most similar info
-                gen_meta.update(
-                    {
-                        "most_similar_test_case_id": potential_duplicate.id,
-                        "most_similar_score": 1.0,
-                        "similar_found": True,
-                    }
-                )
-                return GenerateTestCaseResponse(
-                    test_case=potential_duplicate,
-                    similar_cases=similar_cases,
-                    generation_metadata=gen_meta,
-                )
-
-            # Decide whether to persist the generated test case based on similarity
-            # If the caller set force_save=True, always save. Otherwise, skip saving when
-            # a most_similar case exists with score >= settings.skip_store_if_similar_score
-            from app.config.settings import settings
-
-            should_force_save = getattr(request, "force_save", False)
-            skip_store_threshold = float(settings.skip_store_if_similar_score or 0.0)
-
-            # If a highly-similar case exists and caller did not force save, skip calling the AI
-            # and return the existing similar case immediately. This avoids unnecessary LLM calls
-            # when we already have a candidate to return to the frontend.
-            if (
-                most_similar
-                and not should_force_save
-                and most_similar.similarity_score >= skip_store_threshold
-            ):
-                logger.info(
-                    "Skipping AI generation due to similar existing test case",
-                    most_similar_id=most_similar.test_case.id,
-                    score=most_similar.similarity_score,
-                )
-
-                gen_meta = {
-                    "ai_model_used": "skipped_due_to_similarity",
-                    "similar_cases_found": len(similar_cases),
-                    "generation_timestamp": (
-                        most_similar.test_case.created_at.isoformat()
-                        if getattr(most_similar.test_case, "created_at", None)
-                        else None
-                    ),
-                    "duplicate_detection": True,
-                    "is_new_generation": False,
-                    "store_skipped": True,
-                    "most_similar_test_case_id": most_similar.test_case.id,
-                    "most_similar_score": most_similar.similarity_score,
-                }
-
-                return GenerateTestCaseResponse(
-                    test_case=most_similar.test_case,
-                    similar_cases=similar_cases,
-                    generation_metadata=gen_meta,
-                )
-
-            # Generate new test case using AI (defensive: catch provider errors and return a fallback)
-            try:
-                ai_test_case = await self.ai_service.generate_test_case(request)
-            except Exception as ai_exc:
-                logger.error(
-                    "AI generation failed, using fallback test case", error=str(ai_exc)
-                )
-                # Build a minimal fallback TestCase similar to OpenAIService fallback
-                from datetime import datetime
-                from app.models.schemas import TestStep, TestCase as TC, TestCaseStatus
-
-                ai_test_case = TC(
-                    id=0,
-                    title=f"Test Case for {request.feature_description[:50]}...",
-                    description="AI-generated test case (fallback)",
-                    feature_description=request.feature_description,
-                    acceptance_criteria=request.acceptance_criteria,
-                    priority=request.priority,
-                    status=TestCaseStatus.DRAFT,
-                    tags=request.tags,
-                    preconditions="System is ready for testing",
-                    test_steps=[
-                        TestStep(
-                            step_number=1,
-                            action="Execute the feature as described",
-                            expected_result="Feature works according to acceptance criteria",
-                            test_data=None,
-                        )
-                    ],
-                    expected_result="Test passes successfully",
-                    created_at=datetime.utcnow(),
-                    updated_at=datetime.utcnow(),
-                    jira_issue_key=None,
-                )
-
-            # If parsed generation looks incomplete, attempt one retry
-            def _is_incomplete(tc):
-                try:
-                    if not tc:
-                        return True
-                    if not getattr(tc, "test_steps", None):
-                        return True
-                    if len(getattr(tc, "test_steps", [])) == 0:
-                        return True
-                    if not getattr(tc, "expected_result", None):
-                        return True
-                    return False
-                except Exception:
-                    return True
-
-            if _is_incomplete(ai_test_case):
-                logger.warning(
-                    "AI generated test case looks incomplete, retrying once",
-                    file="test_case_service.py",
-                    method="generate_test_case",
-                )
-                print(
-                    "[warn] test_case_service.py:generate_test_case - AI result incomplete, retrying generation once"
-                )
-                ai_test_case = await self.ai_service.generate_test_case(request)
-
-            # Create the test case data dictionary
-            test_case_data = ai_test_case.dict(
-                exclude={"id", "created_at", "updated_at"}
-            )
-
-            # Extract JIRA issue key from tags or use the provided jira_issue_key
-            jira_issue_key = request.jira_issue_key
-
-            # If no explicit JIRA issue key provided, look for it in tags
-            if not jira_issue_key and request.tags:
-                for tag in request.tags:
-                    # Check if tag matches JIRA/SCRUM pattern (e.g., "SCRUM-22", "PROJ-123")
-                    if (
-                        tag
-                        and "-" in tag
-                        and tag.split("-")[0].isalpha()
-                        and tag.split("-")[1].isdigit()
-                    ):
-                        jira_issue_key = tag
-                        break
-
-            # Add JIRA issue key if found
-            if jira_issue_key:
-                test_case_data["jira_issue_key"] = jira_issue_key
-                logger.info(
-                    "Assigned JIRA issue key to test case",
-                    jira_issue_key=jira_issue_key,
-                )
-
-            # Decide whether to persist the generated test case based on similarity
-            # If the caller set force_save=True, always save. Otherwise, skip saving when
-            # a most_similar case exists with score >= settings.skip_store_if_similar_score
-            from app.config.settings import settings
-
-            should_force_save = getattr(request, "force_save", False)
-            skip_store_threshold = float(settings.skip_store_if_similar_score or 0.0)
-
-            if (
-                most_similar
-                and not should_force_save
-                and most_similar.similarity_score >= skip_store_threshold
-            ):
-                # Do NOT save the generated case; return the generated content to caller but mark it as skipped
-                logger.info(
-                    "Skipping persistence of generated test case due to similarity to existing case",
-                    most_similar_id=most_similar.test_case.id,
-                    score=most_similar.similarity_score,
-                )
-
-                gen_meta = {
-                    "ai_model_used": "openai",
-                    "similar_cases_found": len(similar_cases),
-                    "generation_timestamp": ai_test_case.created_at.isoformat(),
-                    "duplicate_detection": True,
-                    "is_new_generation": False,
-                    "store_skipped": True,
-                    "most_similar_test_case_id": most_similar.test_case.id,
-                    "most_similar_score": most_similar.similarity_score,
-                }
-
-                # Return the generated test case object (not persisted) so caller can preview or save explicitly
-                return GenerateTestCaseResponse(
-                    test_case=ai_test_case,
-                    similar_cases=similar_cases,
-                    generation_metadata=gen_meta,
-                )
-
-            # Save the generated test case to database
-            test_case_create = TestCaseCreate(**test_case_data)
-            saved_test_case = await self.test_case_repository.create(test_case_create)
-
-            # Store in vector database for future similarity searches
-            await self.memory_service.store_test_case(saved_test_case)
-
-            logger.info(
-                "Test case generated and saved successfully",
-                test_case_id=saved_test_case.id,
-            )
-
-            # Add concise similar info to generation metadata so frontend can easily check
-            gen_meta = {
-                "ai_model_used": "openai",
-                "similar_cases_found": len(similar_cases),
-                "generation_timestamp": saved_test_case.created_at.isoformat(),
-                "duplicate_detection": False,
-                "is_new_generation": True,
-            }
-            if most_similar:
-                gen_meta.update(
-                    {
-                        "most_similar_test_case_id": most_similar.test_case.id,
-                        "most_similar_score": most_similar.similarity_score,
-                        "similar_found": most_similar.similarity_score >= 0.8,
-                    }
-                )
-
-            return GenerateTestCaseResponse(
-                test_case=saved_test_case,
-                similar_cases=similar_cases,
-                generation_metadata=gen_meta,
-            )
-
-        except Exception as e:
-            logger.error(
-                "Failed to generate test case",
-                feature_description=request.feature_description,
-                error=str(e),
-            )
-            raise
-
-    async def search_similar_test_cases(
-        self, request: SearchSimilarRequest
-    ) -> List[SimilarTestCase]:
-        """Search for similar test cases"""
-        try:
-            similar_cases = await self.memory_service.search_similar(
-                feature_description=request.feature_description,
-                limit=request.limit,
-                threshold=request.similarity_threshold,
-            )
-
-            logger.info(
-                "Similar test cases search completed",
-                feature_description=request.feature_description[:100],
-                results_count=len(similar_cases),
-            )
-
-            return similar_cases
-
-        except Exception as e:
-            logger.error(
-                "Failed to search similar test cases",
-                feature_description=request.feature_description,
-                error=str(e),
-            )
-            raise
-
-    async def generate_new_test_case(
-        self, request: GenerateNewTestCaseRequest
-    ) -> GenerateNewTestCaseResponse:
-        """Generate a new test case using AI and memory search"""
-        try:
-            # Generate new test case using AI
-            ai_test_case = await self.ai_service.generate_new_test_case(request)
-
-            # If parsed generation looks incomplete, attempt one retry
-            def _is_incomplete(tc):
-                try:
-                    if not tc:
-                        return True
-                    if not getattr(tc, "test_steps", None):
-                        return True
-                    if len(getattr(tc, "test_steps", [])) == 0:
-                        return True
-                    if not getattr(tc, "expected_result", None):
-                        return True
-                    return False
-                except Exception:
-                    return True
-
-            if _is_incomplete(ai_test_case):
-                logger.warning(
-                    "AI generated test case looks incomplete, retrying once",
-                    file="test_case_service.py",
-                    method="generate_test_case",
-                )
-                print(
-                    "[warn] test_case_service.py:generate_test_case - AI result incomplete, retrying generation once"
-                )
-                ai_test_case = await self.ai_service.generate_test_case(request)
-
-            # Create the test case data dictionary
-            test_case_data = ai_test_case.dict(
-                exclude={"id", "created_at", "updated_at"}
-            )
-
-            # Extract JIRA issue key from tags or use the provided jira_issue_key
-            jira_issue_key = request.jira_issue_key
-
-            # If no explicit JIRA issue key provided, look for it in tags
-            if not jira_issue_key and request.tags:
-                for tag in request.tags:
-                    # Check if tag matches JIRA/SCRUM pattern (e.g., "SCRUM-22", "PROJ-123")
-                    if (
-                        tag
-                        and "-" in tag
-                        and tag.split("-")[0].isalpha()
-                        and tag.split("-")[1].isdigit()
-                    ):
-                        jira_issue_key = tag
-                        break
-
-            # Add JIRA issue key if found
-            if jira_issue_key:
-                test_case_data["jira_issue_key"] = jira_issue_key
-                logger.info(
-                    "Assigned JIRA issue key to test case",
-                    jira_issue_key=jira_issue_key,
-                )
-
-            # Persist the newly generated test case
-            logger.info(
-                "Saving newly generated test case",
-                feature_description=request.feature_description[:100],
-            )
-            test_case_create = TestCaseCreate(**test_case_data)
-            saved_test_case = await self.test_case_repository.create(test_case_create)
-
-            # Store in vector database for future similarity searches
-            try:
-                await self.memory_service.store_test_case(saved_test_case)
-            except Exception as mem_exc:
-                logger.warning(
-                    "Failed to store test case embedding (generate_new)",
-                    error=str(mem_exc),
-                )
-
-            gen_meta = {
-                "ai_model_used": "openai",
-                "generation_timestamp": saved_test_case.created_at.isoformat(),
-                "duplicate_detection": False,
-                "is_new_generation": True,
-                "store_skipped": False,
-            }
-            return GenerateNewTestCaseResponse(
-                test_case=saved_test_case,
-                generation_metadata=gen_meta,
-                message=f"Generated and saved new test case with ID {saved_test_case.id}",
-            )
-        except Exception as e:
-            logger.error("Failed to generate new test case", error=str(e))
-            raise
-
-    async def get_test_case(self, test_case_id: int) -> Optional[TestCase]:
-        """Get a test case by ID"""
-        return await self.test_case_repository.get_by_id(test_case_id)
-
-    async def get_all_test_cases(
-        self, skip: int = 0, limit: int = 100
-    ) -> List[TestCase]:
-        """Get all test cases with pagination"""
-        return await self.test_case_repository.get_all(skip=skip, limit=limit)
-
-    async def update_test_case(
-        self, test_case_id: int, update_data: TestCaseUpdate
-    ) -> Optional[TestCase]:
-        """Update an existing test case"""
-        try:
-            updated_test_case = await self.test_case_repository.update(
-                test_case_id, update_data
-            )
-
-            if updated_test_case:
-                # Update the vector database embedding
-                await self.memory_service.update_test_case_embedding(updated_test_case)
-
-                logger.info("Test case updated successfully", test_case_id=test_case_id)
-
-            return updated_test_case
-
-        except Exception as e:
-            logger.error(
-                "Failed to update test case", test_case_id=test_case_id, error=str(e)
-            )
-            raise
-
-    async def delete_test_case(self, test_case_id: int) -> bool:
-        """Delete a test case"""
-        try:
-            # Delete from vector database first
-            await self.memory_service.delete_test_case_embedding(test_case_id)
-
-            # Delete from main database
-            success = await self.test_case_repository.delete(test_case_id)
-
-            if success:
-                logger.info("Test case deleted successfully", test_case_id=test_case_id)
-
-            return success
-
-        except Exception as e:
-            logger.error(
-                "Failed to delete test case", test_case_id=test_case_id, error=str(e)
-            )
-            raise
-
-    async def integrate_with_jira(
-        self, test_case_id: int, create_issue: bool = False
-    ) -> Optional[str]:
-        """Integrate test case with JIRA"""
-        try:
-            test_case = await self.test_case_repository.get_by_id(test_case_id)
-            if not test_case:
-                return None
-
-            if create_issue:
-                # Create JIRA issue
-                issue_key = await self.jira_service.create_issue(
-                    title=test_case.title,
-                    description=f"{test_case.description}\n\nFeature: {test_case.feature_description}\n\nAcceptance Criteria: {test_case.acceptance_criteria}",
-                )
-
-                if issue_key:
-                    # Update test case with JIRA issue key
-                    await self.test_case_repository.update(
-                        test_case_id, TestCaseUpdate(jira_issue_key=issue_key)
-                    )
-
-                    logger.info(
-                        "Test case integrated with JIRA",
-                        test_case_id=test_case_id,
-                        issue_key=issue_key,
-                    )
-
-                return issue_key
-
-            return test_case.jira_issue_key
-
-        except Exception as e:
-            logger.error(
-                "Failed to integrate with JIRA", test_case_id=test_case_id, error=str(e)
-            )
-            raise
-
-    async def improve_test_case_with_ai(
-        self, test_case_id: int, feedback: str
-    ) -> Optional[TestCase]:
-        """Improve a test case using AI based on feedback"""
-        try:
-            test_case = await self.test_case_repository.get_by_id(test_case_id)
-            if not test_case:
-                return None
-
-            # Use AI to improve the test case
-            improved_test_case = await self.ai_service.improve_test_case(
-                test_case, feedback
-            )
-
-            # Update the test case in database
-            update_data = TestCaseUpdate(
-                title=improved_test_case.title,
-                description=improved_test_case.description,
-                test_steps=improved_test_case.test_steps,
-                expected_result=improved_test_case.expected_result,
-                preconditions=improved_test_case.preconditions,
-            )
-
-            updated_test_case = await self.test_case_repository.update(
-                test_case_id, update_data
-            )
-
-            if updated_test_case:
-                # Update vector database
-                await self.memory_service.update_test_case_embedding(updated_test_case)
-
-                logger.info("Test case improved with AI", test_case_id=test_case_id)
-
-            return updated_test_case
-
-        except Exception as e:
-<<<<<<< HEAD
-            logger.error(
-                "Failed to improve test case with AI",
-                test_case_id=test_case_id,
-                error=str(e),
-            )
-=======
-            logger.error("Failed to improve test case with AI", 
-                        test_case_id=test_case_id, error=str(e))
-            raise
-
-    async def save_test_case_as_new(self, base_test_case_id: int, payload: SaveAsNewTestCaseRequest) -> SaveAsNewTestCaseResponse:
-        """Clone an existing test case, apply user edits, and save as a new one (original unchanged)."""
-        try:
-            base = await self.test_case_repository.get_by_id(base_test_case_id)
-            if not base:
-                raise ValueError(f"Base test case {base_test_case_id} not found")
-
-            # Merge edits over the base
-            new_title = payload.title or base.title
-            # Avoid identical title confusion
-            if new_title.strip() == (base.title or '').strip():
-                new_title = f"{new_title} (Copy)"
-
-            merged_tags = payload.tags if payload.tags is not None else list(getattr(base, "tags", []) or [])
-            # Add lineage tag (non-breaking, optional)
-            lineage_tag = f"cloned_from:{base.id}"
-            if lineage_tag not in merged_tags:
-                merged_tags.append(lineage_tag)
-
-            create_dto = TestCaseCreate(
-                title=new_title,
-                description=payload.description or base.description,
-                feature_description=payload.feature_description or base.feature_description,
-                acceptance_criteria=payload.acceptance_criteria or base.acceptance_criteria,
-                priority=payload.priority or base.priority,
-                tags=merged_tags,
-                preconditions=payload.preconditions if payload.preconditions is not None else base.preconditions,
-                test_steps=payload.test_steps if payload.test_steps is not None else list(base.test_steps or []),
-                expected_result=payload.expected_result or base.expected_result,
-                jira_issue_key=payload.jira_issue_key if payload.jira_issue_key is not None else base.jira_issue_key,
-            )
-
-            # Persist the new test case
-            created = await self.test_case_repository.create(create_dto)
-
-            # Index embeddings for the new case
-            try:
-                await self.memory_service.store_test_case(created)
-            except Exception as mem_e:
-                logger.warning("Saved new test case but failed to store embedding", test_case_id=created.id, error=str(mem_e))
-
-            return SaveAsNewTestCaseResponse(
-                test_case=created,
-                cloned_from_id=base.id,
-                message="Saved as new test case",
-            )
-        except Exception as e:
-            logger.error("Failed to save test case as new", base_test_case_id=base_test_case_id, error=str(e))
->>>>>>> 78eed3cd
-            raise
+from typing import List, Optional, Any, Dict
+import structlog
+from app.models.schemas import (
+    TestCase,
+    TestCaseCreate,
+    TestCaseUpdate,
+    GenerateTestCaseRequest,
+    GenerateNewTestCaseRequest,
+    GenerateTestCaseResponse,
+    GenerateNewTestCaseResponse,
+    SearchSimilarRequest,
+    SimilarTestCase,
+)
+from app.repositories.interfaces.test_case_repository import ITestCaseRepository
+from app.repositories.interfaces.memory_service import IMemoryService
+from app.repositories.interfaces.ai_service import IAIService
+from app.repositories.interfaces.jira_service import IJiraService
+from app.repositories.interfaces.zephyr_service import IZephyrService
+
+logger = structlog.get_logger()
+
+
+from app.core.cache import (
+    JIRA_TICKET_CACHE,
+    CACHE_TTL_OK,
+    CACHE_TTL_ERROR,
+)
+
+
+class TestCaseService:
+    """Business logic service for test case operations"""
+
+    def __init__(
+        self,
+        test_case_repository: ITestCaseRepository,
+        memory_service: IMemoryService,
+        ai_service: IAIService,
+        jira_service: IJiraService,
+        zephyr_service: IZephyrService,
+    ):
+        self.test_case_repository = test_case_repository
+        self.memory_service = memory_service
+        self.ai_service = ai_service
+        self.jira_service = jira_service
+        self.zephyr_service = zephyr_service
+
+    async def get_jira_ticket(
+        self,
+        ticket_key: str,
+        include_similar: bool = True,
+        limit: int = 5,
+        threshold: float = 0.7,
+    ) -> Optional[Dict[str, Any]]:
+        """Fetch JIRA ticket details by key (e.g., PROJ-123).
+        Two-phase behavior:
+            - include_similar=False: return ticket only, cache the ticket.
+            - include_similar=True: reuse cached ticket (fallback to API), compute similar fresh (no cache).
+        """
+        try:
+            # 1) Resolve ticket data from cache or API
+            cache_key_ticket = ("jira_ticket", ticket_key)
+            ticket_data: Optional[Dict[str, Any]] = JIRA_TICKET_CACHE.get(
+                cache_key_ticket
+            )
+
+            if ticket_data is None:
+                logger.info(
+                    "Jira ticket cache miss, calling JiraService", ticket_key=ticket_key
+                )
+                ticket_data = await self.jira_service.get_issue(ticket_key)
+                if not ticket_data:
+                    # Negative-cache the miss briefly
+                    JIRA_TICKET_CACHE.set(cache_key_ticket, None, CACHE_TTL_ERROR)
+                    return None
+                # Cache successful ticket fetch
+                JIRA_TICKET_CACHE.set(cache_key_ticket, ticket_data, CACHE_TTL_OK)
+
+            # If caller doesn't want similar results, return immediately (fast path)
+            if not include_similar:
+                return {"jira_ticket_data": ticket_data, "similar_cases": []}
+
+            # 2) Build combined query for embeddings/similarity
+            description = ticket_data.get("description", "")
+            acceptance_criteria = ticket_data.get("acceptance_criteria", "")
+            additional_context = ticket_data.get("additional_context", "")
+            priority = ticket_data.get("priority") or ""
+            tags = ticket_data.get("tags") or []
+
+            # Normalize priority to a string
+            priority_val = getattr(priority, "value", None) or (
+                str(priority) if priority is not None else ""
+            )
+
+            combined_parts = [
+                f"Feature: {description}",
+                f"Acceptance: {acceptance_criteria}",
+            ]
+            if additional_context:
+                combined_parts.append(f"Context: {additional_context}")
+            if tags:
+                try:
+                    combined_parts.append(f"Tags: {', '.join(tags)}")
+                except Exception:
+                    combined_parts.append(f"Tags: {tags}")
+            combined_parts.append(f"Priority: {priority_val}")
+
+            # Cap the query length to avoid huge payloads to embeddings
+            combined_query = "\n".join(combined_parts)
+            if len(combined_query) > 8000:
+                combined_query = combined_query[:8000]
+
+            # 3) Compute similar fresh each time (no caching for demo accuracy)
+            try:
+                similar_cases = await self.memory_service.search_similar(
+                    feature_description=combined_query,
+                    limit=limit,
+                    threshold=threshold,
+                )
+            except Exception as sim_err:
+                logger.warning(
+                    "Similarity search failed, returning ticket only",
+                    ticket_key=ticket_key,
+                    error=str(sim_err),
+                )
+                return {"jira_ticket_data": ticket_data, "similar_cases": []}
+
+            # Convert to JSON-serializable output
+            serializable_similar: List[Dict[str, Any]] = []
+            try:
+                for sc in similar_cases or []:
+                    test_case_obj = sc.test_case
+                    try:
+                        tc_dict = (
+                            test_case_obj.model_dump()
+                            if hasattr(test_case_obj, "model_dump")
+                            else test_case_obj.dict()
+                        )
+                    except Exception:
+                        tc_dict = {
+                            k: getattr(test_case_obj, k)
+                            for k in dir(test_case_obj)
+                            if not k.startswith("_")
+                        }
+                    serializable_similar.append(
+                        {
+                            "test_case": tc_dict,
+                            "similarity_score": round(
+                                float(getattr(sc, "similarity_score", 0.0)), 4
+                            ),
+                        }
+                    )
+            except Exception:
+                serializable_similar = []
+
+            return {
+                "jira_ticket_data": ticket_data,
+                "similar_cases": serializable_similar,
+            }
+        except Exception as e:
+            # Let caller see this as a server error at the route level; don't translate to 404
+            logger.error(
+                "Failed to fetch JIRA ticket", ticket_key=ticket_key, error=str(e)
+            )
+            raise
+
+    async def generate_test_case(
+        self, request: GenerateTestCaseRequest
+    ) -> GenerateTestCaseResponse:
+        """Generate a new test case using AI and memory search"""
+        try:
+            logger.info(
+                "Starting test case generation",
+                feature_description=request.feature_description[:100],
+            )
+
+            # First, search for similar test cases
+            # Use a combined text (feature + acceptance criteria + tags + priority) to match how embeddings are generated on store
+            combined_query = f"Feature: {request.feature_description}\nAcceptance: {request.acceptance_criteria}"
+            if request.tags:
+                combined_query += f"\nTags: {', '.join(request.tags)}"
+            combined_query += f"\nPriority: {request.priority.value if hasattr(request.priority, 'value') else request.priority}"
+
+            similar_cases = await self.memory_service.search_similar(
+                feature_description=combined_query, limit=5, threshold=0.7
+            )
+
+            # Log similarity scores for debugging (file and method context)
+            try:
+                sim_list = [
+                    (sc.test_case.id, round(sc.similarity_score, 4))
+                    for sc in similar_cases
+                ]
+            except Exception:
+                sim_list = []
+            logger.info(
+                "Similarity search results",
+                file="test_case_service.py",
+                method="generate_test_case",
+                similarities=sim_list,
+            )
+            print(
+                f"[debug] test_case_service.py:generate_test_case - similarity scores: {sim_list}"
+            )
+
+            # Strict duplicate check in DB (still performed) — but include the similar_cases in the response for visibility
+            existing_case = (
+                await self.test_case_repository.find_by_feature_and_criteria(
+                    request.feature_description.strip(),
+                    request.acceptance_criteria.strip(),
+                )
+            )
+            if existing_case:
+                logger.info(
+                    "Exact duplicate found in DB, returning existing test case",
+                    test_case_id=existing_case.id,
+                )
+                gen_meta = {
+                    "ai_model_used": "existing_duplicate",
+                    "duplicate_detection": True,
+                    "original_test_case_id": existing_case.id,
+                }
+                # provide concise similar info
+                gen_meta.update(
+                    {
+                        "most_similar_test_case_id": existing_case.id,
+                        "most_similar_score": 1.0,
+                        "similar_found": True,
+                    }
+                )
+                return GenerateTestCaseResponse(
+                    test_case=existing_case,
+                    similar_cases=similar_cases,
+                    generation_metadata=gen_meta,
+                )
+
+            # Provide a concise similar-case indicator for frontend (most similar)
+            most_similar = None
+            if similar_cases:
+                most_similar = max(similar_cases, key=lambda s: s.similarity_score)
+            if most_similar:
+                logger.info(
+                    "Most similar case found",
+                    test_case_id=most_similar.test_case.id,
+                    score=most_similar.similarity_score,
+                )
+
+            # Check if we have a very similar test case (high similarity threshold)
+            duplicate_threshold = 0.95
+            potential_duplicate = None
+
+            if similar_cases:
+                for similar_case in similar_cases:
+                    if similar_case.similarity_score >= duplicate_threshold:
+                        # Check if feature description and acceptance criteria are very similar
+                        if (
+                            similar_case.test_case.feature_description.strip().lower()
+                            == request.feature_description.strip().lower()
+                            and similar_case.test_case.acceptance_criteria.strip().lower()
+                            == request.acceptance_criteria.strip().lower()
+                        ):
+                            potential_duplicate = similar_case.test_case
+                            break
+
+            # If duplicate found, return it instead of creating new one
+            if potential_duplicate:
+                logger.info(
+                    "Found potential duplicate test case, returning existing one",
+                    existing_test_case_id=potential_duplicate.id,
+                )
+                gen_meta = {
+                    "ai_model_used": "existing_duplicate",
+                    "similar_cases_found": len(similar_cases),
+                    "generation_timestamp": potential_duplicate.created_at.isoformat(),
+                    "duplicate_detection": True,
+                    "original_test_case_id": potential_duplicate.id,
+                }
+                # include most similar info
+                gen_meta.update(
+                    {
+                        "most_similar_test_case_id": potential_duplicate.id,
+                        "most_similar_score": 1.0,
+                        "similar_found": True,
+                    }
+                )
+                return GenerateTestCaseResponse(
+                    test_case=potential_duplicate,
+                    similar_cases=similar_cases,
+                    generation_metadata=gen_meta,
+                )
+
+            # Decide whether to persist the generated test case based on similarity
+            # If the caller set force_save=True, always save. Otherwise, skip saving when
+            # a most_similar case exists with score >= settings.skip_store_if_similar_score
+            from app.config.settings import settings
+
+            should_force_save = getattr(request, "force_save", False)
+            skip_store_threshold = float(settings.skip_store_if_similar_score or 0.0)
+
+            # If a highly-similar case exists and caller did not force save, skip calling the AI
+            # and return the existing similar case immediately. This avoids unnecessary LLM calls
+            # when we already have a candidate to return to the frontend.
+            if (
+                most_similar
+                and not should_force_save
+                and most_similar.similarity_score >= skip_store_threshold
+            ):
+                logger.info(
+                    "Skipping AI generation due to similar existing test case",
+                    most_similar_id=most_similar.test_case.id,
+                    score=most_similar.similarity_score,
+                )
+
+                gen_meta = {
+                    "ai_model_used": "skipped_due_to_similarity",
+                    "similar_cases_found": len(similar_cases),
+                    "generation_timestamp": (
+                        most_similar.test_case.created_at.isoformat()
+                        if getattr(most_similar.test_case, "created_at", None)
+                        else None
+                    ),
+                    "duplicate_detection": True,
+                    "is_new_generation": False,
+                    "store_skipped": True,
+                    "most_similar_test_case_id": most_similar.test_case.id,
+                    "most_similar_score": most_similar.similarity_score,
+                }
+
+                return GenerateTestCaseResponse(
+                    test_case=most_similar.test_case,
+                    similar_cases=similar_cases,
+                    generation_metadata=gen_meta,
+                )
+
+            # Generate new test case using AI (defensive: catch provider errors and return a fallback)
+            try:
+                ai_test_case = await self.ai_service.generate_test_case(request)
+            except Exception as ai_exc:
+                logger.error(
+                    "AI generation failed, using fallback test case", error=str(ai_exc)
+                )
+                # Build a minimal fallback TestCase similar to OpenAIService fallback
+                from datetime import datetime
+                from app.models.schemas import TestStep, TestCase as TC, TestCaseStatus
+
+                ai_test_case = TC(
+                    id=0,
+                    title=f"Test Case for {request.feature_description[:50]}...",
+                    description="AI-generated test case (fallback)",
+                    feature_description=request.feature_description,
+                    acceptance_criteria=request.acceptance_criteria,
+                    priority=request.priority,
+                    status=TestCaseStatus.DRAFT,
+                    tags=request.tags,
+                    preconditions="System is ready for testing",
+                    test_steps=[
+                        TestStep(
+                            step_number=1,
+                            action="Execute the feature as described",
+                            expected_result="Feature works according to acceptance criteria",
+                            test_data=None,
+                        )
+                    ],
+                    expected_result="Test passes successfully",
+                    created_at=datetime.utcnow(),
+                    updated_at=datetime.utcnow(),
+                    jira_issue_key=None,
+                )
+
+            # If parsed generation looks incomplete, attempt one retry
+            def _is_incomplete(tc):
+                try:
+                    if not tc:
+                        return True
+                    if not getattr(tc, "test_steps", None):
+                        return True
+                    if len(getattr(tc, "test_steps", [])) == 0:
+                        return True
+                    if not getattr(tc, "expected_result", None):
+                        return True
+                    return False
+                except Exception:
+                    return True
+
+            if _is_incomplete(ai_test_case):
+                logger.warning(
+                    "AI generated test case looks incomplete, retrying once",
+                    file="test_case_service.py",
+                    method="generate_test_case",
+                )
+                print(
+                    "[warn] test_case_service.py:generate_test_case - AI result incomplete, retrying generation once"
+                )
+                ai_test_case = await self.ai_service.generate_test_case(request)
+
+            # Create the test case data dictionary
+            test_case_data = ai_test_case.dict(
+                exclude={"id", "created_at", "updated_at"}
+            )
+
+            # Extract JIRA issue key from tags or use the provided jira_issue_key
+            jira_issue_key = request.jira_issue_key
+
+            # If no explicit JIRA issue key provided, look for it in tags
+            if not jira_issue_key and request.tags:
+                for tag in request.tags:
+                    # Check if tag matches JIRA/SCRUM pattern (e.g., "SCRUM-22", "PROJ-123")
+                    if (
+                        tag
+                        and "-" in tag
+                        and tag.split("-")[0].isalpha()
+                        and tag.split("-")[1].isdigit()
+                    ):
+                        jira_issue_key = tag
+                        break
+
+            # Add JIRA issue key if found
+            if jira_issue_key:
+                test_case_data["jira_issue_key"] = jira_issue_key
+                logger.info(
+                    "Assigned JIRA issue key to test case",
+                    jira_issue_key=jira_issue_key,
+                )
+
+            # Decide whether to persist the generated test case based on similarity
+            # If the caller set force_save=True, always save. Otherwise, skip saving when
+            # a most_similar case exists with score >= settings.skip_store_if_similar_score
+            from app.config.settings import settings
+
+            should_force_save = getattr(request, "force_save", False)
+            skip_store_threshold = float(settings.skip_store_if_similar_score or 0.0)
+
+            if (
+                most_similar
+                and not should_force_save
+                and most_similar.similarity_score >= skip_store_threshold
+            ):
+                # Do NOT save the generated case; return the generated content to caller but mark it as skipped
+                logger.info(
+                    "Skipping persistence of generated test case due to similarity to existing case",
+                    most_similar_id=most_similar.test_case.id,
+                    score=most_similar.similarity_score,
+                )
+
+                gen_meta = {
+                    "ai_model_used": "openai",
+                    "similar_cases_found": len(similar_cases),
+                    "generation_timestamp": ai_test_case.created_at.isoformat(),
+                    "duplicate_detection": True,
+                    "is_new_generation": False,
+                    "store_skipped": True,
+                    "most_similar_test_case_id": most_similar.test_case.id,
+                    "most_similar_score": most_similar.similarity_score,
+                }
+
+                # Return the generated test case object (not persisted) so caller can preview or save explicitly
+                return GenerateTestCaseResponse(
+                    test_case=ai_test_case,
+                    similar_cases=similar_cases,
+                    generation_metadata=gen_meta,
+                )
+
+            # Save the generated test case to database
+            test_case_create = TestCaseCreate(**test_case_data)
+            saved_test_case = await self.test_case_repository.create(test_case_create)
+
+            # Store in vector database for future similarity searches
+            await self.memory_service.store_test_case(saved_test_case)
+
+            logger.info(
+                "Test case generated and saved successfully",
+                test_case_id=saved_test_case.id,
+            )
+
+            # Add concise similar info to generation metadata so frontend can easily check
+            gen_meta = {
+                "ai_model_used": "openai",
+                "similar_cases_found": len(similar_cases),
+                "generation_timestamp": saved_test_case.created_at.isoformat(),
+                "duplicate_detection": False,
+                "is_new_generation": True,
+            }
+            if most_similar:
+                gen_meta.update(
+                    {
+                        "most_similar_test_case_id": most_similar.test_case.id,
+                        "most_similar_score": most_similar.similarity_score,
+                        "similar_found": most_similar.similarity_score >= 0.8,
+                    }
+                )
+
+            return GenerateTestCaseResponse(
+                test_case=saved_test_case,
+                similar_cases=similar_cases,
+                generation_metadata=gen_meta,
+            )
+
+        except Exception as e:
+            logger.error(
+                "Failed to generate test case",
+                feature_description=request.feature_description,
+                error=str(e),
+            )
+            raise
+
+    async def search_similar_test_cases(
+        self, request: SearchSimilarRequest
+    ) -> List[SimilarTestCase]:
+        """Search for similar test cases"""
+        try:
+            similar_cases = await self.memory_service.search_similar(
+                feature_description=request.feature_description,
+                limit=request.limit,
+                threshold=request.similarity_threshold,
+            )
+
+            logger.info(
+                "Similar test cases search completed",
+                feature_description=request.feature_description[:100],
+                results_count=len(similar_cases),
+            )
+
+            return similar_cases
+
+        except Exception as e:
+            logger.error(
+                "Failed to search similar test cases",
+                feature_description=request.feature_description,
+                error=str(e),
+            )
+            raise
+
+    async def generate_new_test_case(
+        self, request: GenerateNewTestCaseRequest
+    ) -> GenerateNewTestCaseResponse:
+        """Generate a new test case using AI and memory search"""
+        try:
+            # Generate new test case using AI
+            ai_test_case = await self.ai_service.generate_new_test_case(request)
+
+            # If parsed generation looks incomplete, attempt one retry
+            def _is_incomplete(tc):
+                try:
+                    if not tc:
+                        return True
+                    if not getattr(tc, "test_steps", None):
+                        return True
+                    if len(getattr(tc, "test_steps", [])) == 0:
+                        return True
+                    if not getattr(tc, "expected_result", None):
+                        return True
+                    return False
+                except Exception:
+                    return True
+
+            if _is_incomplete(ai_test_case):
+                logger.warning(
+                    "AI generated test case looks incomplete, retrying once",
+                    file="test_case_service.py",
+                    method="generate_test_case",
+                )
+                print(
+                    "[warn] test_case_service.py:generate_test_case - AI result incomplete, retrying generation once"
+                )
+                ai_test_case = await self.ai_service.generate_test_case(request)
+
+            # Create the test case data dictionary
+            test_case_data = ai_test_case.dict(
+                exclude={"id", "created_at", "updated_at"}
+            )
+
+            # Extract JIRA issue key from tags or use the provided jira_issue_key
+            jira_issue_key = request.jira_issue_key
+
+            # If no explicit JIRA issue key provided, look for it in tags
+            if not jira_issue_key and request.tags:
+                for tag in request.tags:
+                    # Check if tag matches JIRA/SCRUM pattern (e.g., "SCRUM-22", "PROJ-123")
+                    if (
+                        tag
+                        and "-" in tag
+                        and tag.split("-")[0].isalpha()
+                        and tag.split("-")[1].isdigit()
+                    ):
+                        jira_issue_key = tag
+                        break
+
+            # Add JIRA issue key if found
+            if jira_issue_key:
+                test_case_data["jira_issue_key"] = jira_issue_key
+                logger.info(
+                    "Assigned JIRA issue key to test case",
+                    jira_issue_key=jira_issue_key,
+                )
+
+            # Persist the newly generated test case
+            logger.info(
+                "Saving newly generated test case",
+                feature_description=request.feature_description[:100],
+            )
+            test_case_create = TestCaseCreate(**test_case_data)
+            saved_test_case = await self.test_case_repository.create(test_case_create)
+
+            # Store in vector database for future similarity searches
+            try:
+                await self.memory_service.store_test_case(saved_test_case)
+            except Exception as mem_exc:
+                logger.warning(
+                    "Failed to store test case embedding (generate_new)",
+                    error=str(mem_exc),
+                )
+
+            gen_meta = {
+                "ai_model_used": "openai",
+                "generation_timestamp": saved_test_case.created_at.isoformat(),
+                "duplicate_detection": False,
+                "is_new_generation": True,
+                "store_skipped": False,
+            }
+            return GenerateNewTestCaseResponse(
+                test_case=saved_test_case,
+                generation_metadata=gen_meta,
+                message=f"Generated and saved new test case with ID {saved_test_case.id}",
+            )
+        except Exception as e:
+            logger.error("Failed to generate new test case", error=str(e))
+            raise
+
+    async def get_test_case(self, test_case_id: int) -> Optional[TestCase]:
+        """Get a test case by ID"""
+        return await self.test_case_repository.get_by_id(test_case_id)
+
+    async def get_all_test_cases(
+        self, skip: int = 0, limit: int = 100
+    ) -> List[TestCase]:
+        """Get all test cases with pagination"""
+        return await self.test_case_repository.get_all(skip=skip, limit=limit)
+
+    async def update_test_case(
+        self, test_case_id: int, update_data: TestCaseUpdate
+    ) -> Optional[TestCase]:
+        """Update an existing test case"""
+        try:
+            updated_test_case = await self.test_case_repository.update(
+                test_case_id, update_data
+            )
+
+            if updated_test_case:
+                # Update the vector database embedding
+                await self.memory_service.update_test_case_embedding(updated_test_case)
+
+                logger.info("Test case updated successfully", test_case_id=test_case_id)
+
+            return updated_test_case
+
+        except Exception as e:
+            logger.error(
+                "Failed to update test case", test_case_id=test_case_id, error=str(e)
+            )
+            raise
+
+    async def delete_test_case(self, test_case_id: int) -> bool:
+        """Delete a test case"""
+        try:
+            # Delete from vector database first
+            await self.memory_service.delete_test_case_embedding(test_case_id)
+
+            # Delete from main database
+            success = await self.test_case_repository.delete(test_case_id)
+
+            if success:
+                logger.info("Test case deleted successfully", test_case_id=test_case_id)
+
+            return success
+
+        except Exception as e:
+            logger.error(
+                "Failed to delete test case", test_case_id=test_case_id, error=str(e)
+            )
+            raise
+
+    async def integrate_with_jira(
+        self, test_case_id: int, create_issue: bool = False
+    ) -> Optional[str]:
+        """Integrate test case with JIRA"""
+        try:
+            test_case = await self.test_case_repository.get_by_id(test_case_id)
+            if not test_case:
+                return None
+
+            if create_issue:
+                # Create JIRA issue
+                issue_key = await self.jira_service.create_issue(
+                    title=test_case.title,
+                    description=f"{test_case.description}\n\nFeature: {test_case.feature_description}\n\nAcceptance Criteria: {test_case.acceptance_criteria}",
+                )
+
+                if issue_key:
+                    # Update test case with JIRA issue key
+                    await self.test_case_repository.update(
+                        test_case_id, TestCaseUpdate(jira_issue_key=issue_key)
+                    )
+
+                    logger.info(
+                        "Test case integrated with JIRA",
+                        test_case_id=test_case_id,
+                        issue_key=issue_key,
+                    )
+
+                return issue_key
+
+            return test_case.jira_issue_key
+
+        except Exception as e:
+            logger.error(
+                "Failed to integrate with JIRA", test_case_id=test_case_id, error=str(e)
+            )
+            raise
+
+    async def improve_test_case_with_ai(
+        self, test_case_id: int, feedback: str
+    ) -> Optional[TestCase]:
+        """Improve a test case using AI based on feedback"""
+        try:
+            test_case = await self.test_case_repository.get_by_id(test_case_id)
+            if not test_case:
+                return None
+
+            # Use AI to improve the test case
+            improved_test_case = await self.ai_service.improve_test_case(
+                test_case, feedback
+            )
+
+            # Update the test case in database
+            update_data = TestCaseUpdate(
+                title=improved_test_case.title,
+                description=improved_test_case.description,
+                test_steps=improved_test_case.test_steps,
+                expected_result=improved_test_case.expected_result,
+                preconditions=improved_test_case.preconditions,
+            )
+
+            updated_test_case = await self.test_case_repository.update(
+                test_case_id, update_data
+            )
+
+            if updated_test_case:
+                # Update vector database
+                await self.memory_service.update_test_case_embedding(updated_test_case)
+
+                logger.info("Test case improved with AI", test_case_id=test_case_id)
+
+            return updated_test_case
+
+        except Exception as e:
+            logger.error(
+                "Failed to improve test case with AI",
+                test_case_id=test_case_id,
+                error=str(e),
+            )
+            raise
+
+    async def save_test_case_as_new(self, base_test_case_id: int, payload: SaveAsNewTestCaseRequest) -> SaveAsNewTestCaseResponse:
+        """Clone an existing test case, apply user edits, and save as a new one (original unchanged)."""
+        try:
+            base = await self.test_case_repository.get_by_id(base_test_case_id)
+            if not base:
+                raise ValueError(f"Base test case {base_test_case_id} not found")
+
+            # Merge edits over the base
+            new_title = payload.title or base.title
+            # Avoid identical title confusion
+            if new_title.strip() == (base.title or '').strip():
+                new_title = f"{new_title} (Copy)"
+
+            merged_tags = payload.tags if payload.tags is not None else list(getattr(base, "tags", []) or [])
+            # Add lineage tag (non-breaking, optional)
+            lineage_tag = f"cloned_from:{base.id}"
+            if lineage_tag not in merged_tags:
+                merged_tags.append(lineage_tag)
+
+            create_dto = TestCaseCreate(
+                title=new_title,
+                description=payload.description or base.description,
+                feature_description=payload.feature_description or base.feature_description,
+                acceptance_criteria=payload.acceptance_criteria or base.acceptance_criteria,
+                priority=payload.priority or base.priority,
+                tags=merged_tags,
+                preconditions=payload.preconditions if payload.preconditions is not None else base.preconditions,
+                test_steps=payload.test_steps if payload.test_steps is not None else list(base.test_steps or []),
+                expected_result=payload.expected_result or base.expected_result,
+                jira_issue_key=payload.jira_issue_key if payload.jira_issue_key is not None else base.jira_issue_key,
+            )
+
+            # Persist the new test case
+            created = await self.test_case_repository.create(create_dto)
+
+            # Index embeddings for the new case
+            try:
+                await self.memory_service.store_test_case(created)
+            except Exception as mem_e:
+                logger.warning("Saved new test case but failed to store embedding", test_case_id=created.id, error=str(mem_e))
+
+            return SaveAsNewTestCaseResponse(
+                test_case=created,
+                cloned_from_id=base.id,
+                message="Saved as new test case",
+            )
+        except Exception as e:
+            logger.error("Failed to save test case as new", base_test_case_id=base_test_case_id, error=str(e))
+            raise
+
+    async def save_test_case_as_new(self, base_test_case_id: int, payload: SaveAsNewTestCaseRequest) -> SaveAsNewTestCaseResponse:
+        """Clone an existing test case, apply user edits, and save as a new one (original unchanged)."""
+        try:
+            base = await self.test_case_repository.get_by_id(base_test_case_id)
+            if not base:
+                raise ValueError(f"Base test case {base_test_case_id} not found")
+
+            # Merge edits over the base
+            new_title = payload.title or base.title
+            # Avoid identical title confusion
+            if new_title.strip() == (base.title or '').strip():
+                new_title = f"{new_title} (Copy)"
+
+            merged_tags = payload.tags if payload.tags is not None else list(getattr(base, "tags", []) or [])
+            # Add lineage tag (non-breaking, optional)
+            lineage_tag = f"cloned_from:{base.id}"
+            if lineage_tag not in merged_tags:
+                merged_tags.append(lineage_tag)
+
+            create_dto = TestCaseCreate(
+                title=new_title,
+                description=payload.description or base.description,
+                feature_description=payload.feature_description or base.feature_description,
+                acceptance_criteria=payload.acceptance_criteria or base.acceptance_criteria,
+                priority=payload.priority or base.priority,
+                tags=merged_tags,
+                preconditions=payload.preconditions if payload.preconditions is not None else base.preconditions,
+                test_steps=payload.test_steps if payload.test_steps is not None else list(base.test_steps or []),
+                expected_result=payload.expected_result or base.expected_result,
+                jira_issue_key=payload.jira_issue_key if payload.jira_issue_key is not None else base.jira_issue_key,
+            )
+
+            # Persist the new test case
+            created = await self.test_case_repository.create(create_dto)
+
+            # Index embeddings for the new case
+            try:
+                await self.memory_service.store_test_case(created)
+            except Exception as mem_e:
+                logger.warning("Saved new test case but failed to store embedding", test_case_id=created.id, error=str(mem_e))
+
+            return SaveAsNewTestCaseResponse(
+                test_case=created,
+                cloned_from_id=base.id,
+                message="Saved as new test case",
+            )
+        except Exception as e:
+            logger.error("Failed to save test case as new", base_test_case_id=base_test_case_id, error=str(e))
+            raise